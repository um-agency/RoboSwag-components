--- conflicted
+++ resolved
@@ -19,15 +19,12 @@
 
 package ru.touchin.roboswag.components.calendar;
 
-<<<<<<< HEAD
 import android.support.annotation.NonNull;
 
-=======
 /**
  * Created by Ilia Kurtov on 17.03.2016.
  * * //TODO: fill description
  */
->>>>>>> 56fdc8c5
 public class CalendarDayItem implements CalendarItem {
 
     private final long dateOfFirstDay;
