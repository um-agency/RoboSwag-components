/*
 *  Copyright (c) 2015 RoboSwag (Gavriil Sitnikov, Vsevolod Ivanov)
 *
 *  This file is part of RoboSwag library.
 *
 *  Licensed under the Apache License, Version 2.0 (the "License");
 *  you may not use this file except in compliance with the License.
 *  You may obtain a copy of the License at
 *
 *  http://www.apache.org/licenses/LICENSE-2.0
 *
 *  Unless required by applicable law or agreed to in writing, software
 *  distributed under the License is distributed on an "AS IS" BASIS,
 *  WITHOUT WARRANTIES OR CONDITIONS OF ANY KIND, either express or implied.
 *  See the License for the specific language governing permissions and
 *  limitations under the License.
 *
 */

package ru.touchin.roboswag.components.navigation;

import android.content.res.Configuration;
import android.support.annotation.NonNull;
import android.support.v4.app.FragmentManager;
import android.support.v4.widget.DrawerLayout;
import android.support.v7.app.ActionBarDrawerToggle;
import android.view.MenuItem;
import android.view.View;

/**
 * Created by Gavriil Sitnikov on 11/03/16.
 * TODO: descriptions
 */
public class SidebarController implements FragmentManager.OnBackStackChangedListener, BaseActivity.OnBackPressedListener {

    private final DrawerLayout drawerLayout;
    private final ActionBarDrawerToggle drawerToggle;
    private final View sidebar;

    private boolean isHamburgerShowed;
    private boolean isSidebarDisabled;

    public SidebarController(@NonNull final BaseActivity activity,
                             @NonNull final DrawerLayout drawerLayout,
                             @NonNull final View sidebar) {
        this.drawerLayout = drawerLayout;
        this.sidebar = sidebar;
<<<<<<< HEAD
        drawerToggle = new MyActionBarDrawerToggle(activity, drawerLayout);
=======
        drawerToggle = new ActionBarDrawerToggle(activity, drawerLayout, 0, 0) {

            @Override
            public void onDrawerClosed(final View view) {
                activity.supportInvalidateOptionsMenu();
            }

            @Override
            public void onDrawerOpened(final View drawerView) {
                activity.hideSoftInput();
                activity.supportInvalidateOptionsMenu();
            }

            @Override
            public void onDrawerSlide(final View drawerView, final float slideOffset) {
                super.onDrawerSlide(drawerView, 0);
            }

        };
>>>>>>> e8a84be3
        drawerLayout.addDrawerListener(drawerToggle);
        activity.getSupportFragmentManager().addOnBackStackChangedListener(this);
        activity.addOnBackPressedListener(this);
    }

    public void onConfigurationChanged(@NonNull final Configuration newConfig) {
        drawerToggle.onConfigurationChanged(newConfig);
    }

    public boolean onOptionsItemSelected(@NonNull final MenuItem item) {
        return drawerToggle.onOptionsItemSelected(item);
    }

    private void update() {
        final boolean showHamburger = !isHamburgerShowed && !isSidebarDisabled;
        drawerToggle.setDrawerIndicatorEnabled(!showHamburger);
        drawerToggle.setDrawerIndicatorEnabled(showHamburger);
        drawerToggle.syncState();
        drawerLayout.setDrawerLockMode(isSidebarDisabled ? DrawerLayout.LOCK_MODE_LOCKED_CLOSED : DrawerLayout.LOCK_MODE_UNLOCKED);
    }

    public void disableSidebar() {
        isSidebarDisabled = true;
        closeSidebar();
        update();
    }

    public void enableSidebar() {
        isSidebarDisabled = false;
        update();
    }

    public void hideHamburger() {
        isHamburgerShowed = true;
        update();
    }

    public void showHamburger() {
        isHamburgerShowed = false;
        update();
    }

    public void closeSidebar() {
        if (drawerLayout.isDrawerOpen(sidebar)) {
            drawerLayout.closeDrawer(sidebar);
        }
    }

    @Override
    public void onBackStackChanged() {
        closeSidebar();
    }

    @Override
    public boolean onBackPressed() {
        if (drawerLayout.isDrawerOpen(sidebar)) {
            closeSidebar();
            return true;
        }
        return false;
    }

    private static class MyActionBarDrawerToggle extends ActionBarDrawerToggle {

        private final BaseActivity activity;

        public MyActionBarDrawerToggle(final BaseActivity activity, final DrawerLayout drawerLayout) {
            super(activity, drawerLayout, 0, 0);
            this.activity = activity;
        }

        @Override
        public void onDrawerClosed(final View view) {
            activity.supportInvalidateOptionsMenu();
        }

        @Override
        public void onDrawerOpened(final View drawerView) {
            activity.hideSoftInput();
            activity.supportInvalidateOptionsMenu();
        }

    }

}<|MERGE_RESOLUTION|>--- conflicted
+++ resolved
@@ -45,29 +45,8 @@
                              @NonNull final View sidebar) {
         this.drawerLayout = drawerLayout;
         this.sidebar = sidebar;
-<<<<<<< HEAD
         drawerToggle = new MyActionBarDrawerToggle(activity, drawerLayout);
-=======
-        drawerToggle = new ActionBarDrawerToggle(activity, drawerLayout, 0, 0) {
 
-            @Override
-            public void onDrawerClosed(final View view) {
-                activity.supportInvalidateOptionsMenu();
-            }
-
-            @Override
-            public void onDrawerOpened(final View drawerView) {
-                activity.hideSoftInput();
-                activity.supportInvalidateOptionsMenu();
-            }
-
-            @Override
-            public void onDrawerSlide(final View drawerView, final float slideOffset) {
-                super.onDrawerSlide(drawerView, 0);
-            }
-
-        };
->>>>>>> e8a84be3
         drawerLayout.addDrawerListener(drawerToggle);
         activity.getSupportFragmentManager().addOnBackStackChangedListener(this);
         activity.addOnBackPressedListener(this);
@@ -150,6 +129,10 @@
             activity.supportInvalidateOptionsMenu();
         }
 
+        @Override
+        public void onDrawerSlide(final View drawerView, final float slideOffset) {
+            super.onDrawerSlide(drawerView, 0);
+        }
+
     }
-
 }