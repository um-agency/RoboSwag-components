--- conflicted
+++ resolved
@@ -33,7 +33,6 @@
 
 import io.reactivex.Observable;
 import io.reactivex.android.schedulers.AndroidSchedulers;
-import io.reactivex.disposables.Disposable;
 import io.reactivex.subjects.BehaviorSubject;
 import ru.touchin.roboswag.components.utils.LifecycleBindable;
 import ru.touchin.roboswag.components.utils.UiUtils;
@@ -43,13 +42,7 @@
 import ru.touchin.roboswag.core.observables.collections.ObservableList;
 import ru.touchin.roboswag.core.observables.collections.loadable.LoadingMoreList;
 import ru.touchin.roboswag.core.utils.Optional;
-<<<<<<< HEAD
-=======
 import ru.touchin.roboswag.core.utils.ShouldNotHappenException;
-import rx.Observable;
-import rx.android.schedulers.AndroidSchedulers;
-import rx.subjects.BehaviorSubject;
->>>>>>> 008b9f0b
 
 /**
  * Created by Gavriil Sitnikov on 20/11/2015.
@@ -114,10 +107,6 @@
                     if (!(collection instanceof LoadingMoreList)) {
                         return Observable.empty();
                     }
-<<<<<<< HEAD
-                    final int size = collection.size();
-                    return ((LoadingMoreList) collection).loadRange(size, size + PRE_LOADING_COUNT).toObservable();
-=======
                     return moreAutoLoadingRequested
                             .distinctUntilChanged()
                             .switchMap(requested -> {
@@ -127,10 +116,10 @@
                                 final int size = collection.size();
                                 return ((LoadingMoreList<?, ?, ?>) collection)
                                         .loadRange(size, size + PRE_LOADING_COUNT)
-                                        .onErrorResumeNext(Observable.empty())
-                                        .doOnCompleted(() -> moreAutoLoadingRequested.onNext(false));
+                                        .onErrorReturnItem(new ArrayList<>())
+                                        .toObservable()
+                                        .doOnComplete(() -> moreAutoLoadingRequested.onNext(false));
                             });
->>>>>>> 008b9f0b
                 });
     }
 
@@ -573,49 +562,7 @@
      *
      * @param <TItem> Type of item
      */
-<<<<<<< HEAD
-    public static class ViewHolder extends BindableViewHolder {
-
-        //it is needed to avoid massive requests on initial view holders attaching (like if we will add 10 items they all will try to load history)
-        private static final long DELAY_BEFORE_LOADING_HISTORY = TimeUnit.SECONDS.toMillis(1);
-
-        @Nullable
-        private Disposable historyPreLoadingSubscription;
-        @Nullable
-        private ObservableCollectionAdapter adapter;
-
-        public ViewHolder(@NonNull final LifecycleBindable baseBindable, @NonNull final View itemView) {
-            super(baseBindable, itemView);
-        }
-
-        /**
-         * Bind position to enable pre-loading for connected {@link ObservableCollection}.
-         *
-         * @param position Position of ViewHolder.
-         */
-        @SuppressWarnings("unchecked")
-        //unchecked: it's ok, we just need to load something more
-        public void bindPosition(final int position) {
-            if (historyPreLoadingSubscription != null) {
-                historyPreLoadingSubscription.dispose();
-                historyPreLoadingSubscription = null;
-            }
-            if (adapter != null && position - adapter.getHeadersCount() > adapter.innerCollection.size() - PRE_LOADING_COUNT) {
-                historyPreLoadingSubscription = untilDestroy(adapter.historyPreLoadingObservable
-                        .delaySubscription(DELAY_BEFORE_LOADING_HISTORY, TimeUnit.MILLISECONDS)
-                        .onErrorResumeNext(Observable.empty()));
-            }
-        }
-
-        @SuppressWarnings("PMD.DefaultPackage")
-        //it is for internal use only
-        @Deprecated
-        void setAdapter(@Nullable final ObservableCollectionAdapter adapter) {
-            this.adapter = adapter;
-        }
-=======
     public interface OnItemWithPositionClickListener<TItem> {
->>>>>>> 008b9f0b
 
         /**
          * Calls when item have clicked.
