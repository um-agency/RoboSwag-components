--- conflicted
+++ resolved
@@ -42,6 +42,9 @@
 import ru.touchin.roboswag.core.utils.ShouldNotHappenException;
 import rx.Observable;
 import rx.android.schedulers.AndroidSchedulers;
+import rx.functions.Action1;
+import rx.functions.Action2;
+import rx.functions.Action3;
 import rx.subjects.BehaviorSubject;
 
 /**
@@ -56,11 +59,21 @@
  * @param <TItem>           Type of items to bind to ViewHolders;
  * @param <TItemViewHolder> Type of ViewHolders to show items.
  */
-@SuppressWarnings("unchecked")
+@SuppressWarnings({"unchecked", "PMD.TooManyMethods"})
+//TooManyMethods: it's ok
 public abstract class ObservableCollectionAdapter<TItem, TItemViewHolder extends BindableViewHolder>
         extends RecyclerView.Adapter<BindableViewHolder> {
 
     private static final int PRE_LOADING_COUNT = 20;
+
+    private static boolean inDebugMode;
+
+    /**
+     * Enables debugging features like checking concurrent delegates.
+     */
+    public static void setInDebugMode() {
+        inDebugMode = true;
+    }
 
     @NonNull
     private final BehaviorSubject<Optional<ObservableCollection<TItem>>> observableCollectionSubject
@@ -80,7 +93,7 @@
     @NonNull
     private final List<RecyclerView> attachedRecyclerViews = new LinkedList<>();
     @NonNull
-    private final List<AdapterDelegate<TItemViewHolder, TItem>> delegates = new ArrayList<>();
+    private final List<AdapterDelegate<? extends BindableViewHolder>> delegates = new ArrayList<>();
 
     public ObservableCollectionAdapter(@NonNull final LifecycleBindable lifecycleBindable) {
         super();
@@ -301,23 +314,38 @@
      * @return List of {@link AdapterDelegate}.
      */
     @NonNull
-    public List<AdapterDelegate<TItemViewHolder, TItem>> getDelegates() {
+    public List<AdapterDelegate<? extends BindableViewHolder>> getDelegates() {
         return Collections.unmodifiableList(delegates);
     }
 
     /**
-     * Adds {@link AdapterDelegate} to adapter.
+     * Adds {@link ItemAdapterDelegate} to adapter.
      *
      * @param delegate Delegate to add.
      */
-    public void addDelegate(@NonNull final AdapterDelegate<? extends TItemViewHolder, ? extends TItem> delegate) {
-        for (final AdapterDelegate addedDelegate : delegates) {
-            if (addedDelegate.getItemViewType() == delegate.getItemViewType()) {
-                Lc.assertion("AdapterDelegate with viewType=" + delegate.getItemViewType() + " already added");
-                return;
-            }
-        }
-        delegates.add((AdapterDelegate<TItemViewHolder, TItem>) delegate);
+    public void addDelegate(@NonNull final ItemAdapterDelegate<? extends TItemViewHolder, ? extends TItem> delegate) {
+        addDelegateInternal(delegate);
+    }
+
+    /**
+     * Adds {@link PositionAdapterDelegate} to adapter.
+     *
+     * @param delegate Delegate to add.
+     */
+    public void addDelegate(@NonNull final PositionAdapterDelegate<? extends BindableViewHolder> delegate) {
+        addDelegateInternal(delegate);
+    }
+
+    private void addDelegateInternal(@NonNull final AdapterDelegate<? extends BindableViewHolder> delegate) {
+        if (inDebugMode) {
+            for (final AdapterDelegate addedDelegate : delegates) {
+                if (addedDelegate.getItemViewType() == delegate.getItemViewType()) {
+                    Lc.assertion("AdapterDelegate with viewType=" + delegate.getItemViewType() + " already added");
+                    return;
+                }
+            }
+        }
+        delegates.add(delegate);
         notifyDataSetChanged();
     }
 
@@ -326,41 +354,88 @@
      *
      * @param delegate Delegate to remove.
      */
-    public void removeDelegate(@NonNull final AdapterDelegate<? extends TItemViewHolder, ? extends TItem> delegate) {
-        delegates.remove((AdapterDelegate<TItemViewHolder, TItem>) delegate);
+    public void removeDelegate(@NonNull final AdapterDelegate<? extends BindableViewHolder> delegate) {
+        delegates.remove(delegate);
         notifyDataSetChanged();
     }
 
+    private void checkDelegates(@Nullable final AdapterDelegate alreadyPickedDelegate, @NonNull final AdapterDelegate currentDelegate) {
+        if (alreadyPickedDelegate != null) {
+            throw new ShouldNotHappenException("Concurrent delegates: " + currentDelegate + " and " + alreadyPickedDelegate);
+        }
+    }
+
+    private int getItemPositionInCollection(final int positionInAdapter) {
+        final int shiftedPosition = positionInAdapter - getHeadersCount();
+        return shiftedPosition >= 0 && shiftedPosition < innerCollection.size() ? shiftedPosition : -1;
+    }
+
+    @SuppressWarnings({"PMD.CyclomaticComplexity", "PMD.ModifiedCyclomaticComplexity", "PMD.StdCyclomaticComplexity", "PMD.NPathComplexity"})
+    //Complexity: because of debug code
     @Override
     public int getItemViewType(final int positionInAdapter) {
-        final int positionInCollection = positionInAdapter - getHeadersCount();
-        if (positionInCollection < 0 || positionInCollection >= innerCollection.size()) {
-            return super.getItemViewType(positionInAdapter);
-        }
-        final TItem item = innerCollection.get(positionInCollection);
-        for (final AdapterDelegate<?, TItem> delegate : delegates) {
-            if (delegate.isForViewType(item, positionInAdapter, positionInCollection)) {
-                return delegate.getItemViewType();
-            }
-        }
-        return super.getItemViewType(positionInAdapter);
+        AdapterDelegate delegateOfViewType = null;
+        final int positionInCollection = getItemPositionInCollection(positionInAdapter);
+        final TItem item = positionInCollection >= 0 ? innerCollection.get(positionInCollection) : null;
+        for (final AdapterDelegate<?> delegate : delegates) {
+            if (delegate instanceof ItemAdapterDelegate) {
+                if (item != null && ((ItemAdapterDelegate) delegate).isForViewType(item, positionInAdapter, positionInCollection)) {
+                    checkDelegates(delegateOfViewType, delegate);
+                    delegateOfViewType = delegate;
+                    if (!inDebugMode) {
+                        break;
+                    }
+                }
+            } else if (delegate instanceof PositionAdapterDelegate) {
+                if (((PositionAdapterDelegate) delegate).isForViewType(positionInAdapter)) {
+                    checkDelegates(delegateOfViewType, delegate);
+                    delegateOfViewType = delegate;
+                    if (!inDebugMode) {
+                        break;
+                    }
+                }
+            } else {
+                Lc.assertion("Delegate of type " + delegate.getClass());
+            }
+        }
+
+        return delegateOfViewType != null ? delegateOfViewType.getItemViewType() : super.getItemViewType(positionInAdapter);
     }
 
     @Override
     public long getItemId(final int positionInAdapter) {
-        final int positionInCollection = positionInAdapter - getHeadersCount();
-        if (positionInCollection < 0 || positionInCollection >= innerCollection.size()) {
-            return super.getItemId(positionInAdapter);
-        }
-
-        final int itemViewType = getItemViewType(positionInAdapter);
-        final TItem item = innerCollection.get(positionInCollection);
-        for (final AdapterDelegate<?, TItem> delegate : delegates) {
-            if (delegate.getItemViewType() == itemViewType) {
-                return delegate.getItemId(item, positionInAdapter, positionInCollection);
-            }
-        }
-        return super.getItemId(positionInAdapter);
+        final LongContainer result = new LongContainer();
+        tryDelegateAction(positionInAdapter,
+                (itemAdapterDelegate, item, positionInCollection) ->
+                        result.value = itemAdapterDelegate.getItemId(item, positionInAdapter, positionInCollection),
+                positionAdapterDelegate -> result.value = positionAdapterDelegate.getItemId(positionInAdapter),
+                (item, positionInCollection) -> result.value = super.getItemId(positionInAdapter));
+        return result.value;
+    }
+
+    private void tryDelegateAction(final int positionInAdapter,
+                                   @NonNull final Action3<ItemAdapterDelegate, TItem, Integer> itemAdapterDelegateAction,
+                                   @NonNull final Action1<PositionAdapterDelegate> positionAdapterDelegateAction,
+                                   @NonNull final Action2<TItem, Integer> defaultAction) {
+        final int viewType = getItemViewType(positionInAdapter);
+        final int positionInCollection = getItemPositionInCollection(positionInAdapter);
+        final TItem item = positionInCollection >= 0 ? innerCollection.get(positionInCollection) : null;
+        for (final AdapterDelegate<?> delegate : delegates) {
+            if (delegate instanceof ItemAdapterDelegate) {
+                if (item != null && viewType == delegate.getItemViewType()) {
+                    itemAdapterDelegateAction.call((ItemAdapterDelegate) delegate, item, positionInCollection);
+                    return;
+                }
+            } else if (delegate instanceof PositionAdapterDelegate) {
+                if (viewType == delegate.getItemViewType()) {
+                    positionAdapterDelegateAction.call((PositionAdapterDelegate) delegate);
+                    return;
+                }
+            } else {
+                Lc.assertion("Delegate of type " + delegate.getClass());
+            }
+        }
+        defaultAction.call(item, positionInCollection);
     }
 
     @Override
@@ -371,7 +446,7 @@
     @NonNull
     @Override
     public BindableViewHolder onCreateViewHolder(@NonNull final ViewGroup parent, final int viewType) {
-        for (final AdapterDelegate<?, TItem> delegate : delegates) {
+        for (final AdapterDelegate<?> delegate : delegates) {
             if (delegate.getItemViewType() == viewType) {
                 return delegate.onCreateViewHolder(parent);
             }
@@ -383,26 +458,37 @@
     public void onBindViewHolder(@NonNull final BindableViewHolder holder, final int positionInAdapter) {
         lastUpdatedChangeNumber = innerCollection.getChangesCount();
 
-        final int positionInCollection = positionInAdapter - getHeadersCount();
-        if (positionInCollection < 0 || positionInCollection >= innerCollection.size()) {
-            return;
-        }
-
-        updateMoreAutoLoadingRequest(positionInCollection);
-        bindItemViewHolder(holder, null, positionInAdapter, positionInCollection);
+        tryDelegateAction(positionInAdapter,
+                (itemAdapterDelegate, item, positionInCollection) -> {
+                    bindItemViewHolder(itemAdapterDelegate, holder, item, null, positionInAdapter, positionInCollection);
+                    updateMoreAutoLoadingRequest(positionInCollection);
+                },
+                positionAdapterDelegate -> positionAdapterDelegate.onBindViewHolder(holder, positionInAdapter),
+                (item, positionInCollection) -> {
+                    if (item != null) {
+                        bindItemViewHolder(null, holder, item, null, positionInAdapter, positionInCollection);
+                    }
+                });
     }
 
     @Override
     public void onBindViewHolder(@NonNull final BindableViewHolder holder, final int positionInAdapter, @NonNull final List<Object> payloads) {
         super.onBindViewHolder(holder, positionInAdapter, payloads);
-        final int positionInCollection = positionInAdapter - getHeadersCount();
-        if (positionInCollection < 0 || positionInCollection >= innerCollection.size()) {
-            return;
-        }
-        bindItemViewHolder(holder, payloads, positionInAdapter, positionInCollection);
-    }
-
-    private void bindItemViewHolder(@NonNull final BindableViewHolder holder, @Nullable final List<Object> payloads,
+        tryDelegateAction(positionInAdapter,
+                (itemAdapterDelegate, item, positionInCollection) -> {
+                    bindItemViewHolder(itemAdapterDelegate, holder, item, payloads, positionInAdapter, positionInCollection);
+                    updateMoreAutoLoadingRequest(positionInCollection);
+                },
+                positionAdapterDelegate -> positionAdapterDelegate.onBindViewHolder(holder, positionInAdapter),
+                (item, positionInCollection) -> {
+                    if (item != null) {
+                        bindItemViewHolder(null, holder, item, payloads, positionInAdapter, positionInCollection);
+                    }
+                });
+    }
+
+    private void bindItemViewHolder(@Nullable final ItemAdapterDelegate<TItemViewHolder, TItem> itemAdapterDelegate,
+                                    @NonNull final BindableViewHolder holder, @NonNull final TItem item, @Nullable final List<Object> payloads,
                                     final int positionInAdapter, final int positionInCollection) {
         final TItemViewHolder itemViewHolder;
         try {
@@ -411,24 +497,19 @@
             Lc.assertion(exception);
             return;
         }
-        final TItem item = innerCollection.get(positionInCollection);
-        final int itemViewType = getItemViewType(positionInAdapter);
-
         updateClickListener(holder, item, positionInAdapter, positionInCollection);
-        for (final AdapterDelegate<TItemViewHolder, TItem> delegate : delegates) {
-            if (itemViewType == delegate.getItemViewType()) {
-                if (payloads == null) {
-                    delegate.onBindViewHolder(itemViewHolder, item, positionInAdapter, positionInCollection);
-                } else {
-                    delegate.onBindViewHolder(itemViewHolder, item, payloads, positionInAdapter, positionInCollection);
-                }
-                return;
-            }
-        }
-        if (payloads == null) {
-            onBindItemToViewHolder(itemViewHolder, positionInAdapter, item);
+        if (itemAdapterDelegate != null) {
+            if (payloads == null) {
+                itemAdapterDelegate.onBindViewHolder(itemViewHolder, item, positionInAdapter, positionInCollection);
+            } else {
+                itemAdapterDelegate.onBindViewHolder(itemViewHolder, item, payloads, positionInAdapter, positionInCollection);
+            }
         } else {
-            onBindItemToViewHolder(itemViewHolder, positionInAdapter, item, payloads);
+            if (payloads == null) {
+                onBindItemToViewHolder(itemViewHolder, positionInAdapter, item);
+            } else {
+                onBindItemToViewHolder(itemViewHolder, positionInAdapter, item, payloads);
+            }
         }
     }
 
@@ -478,20 +559,15 @@
      * @param item              Item returned by position (WITH HEADER OFFSET!);
      * @param payloads          Payloads.
      */
-<<<<<<< HEAD
     protected void onBindItemToViewHolder(@NonNull final TItemViewHolder holder, final int positionInAdapter, @NonNull final TItem item,
                                           @NonNull final List<Object> payloads) {
         // do nothing by default - let delegates do it
-=======
-    protected void onBindItemToViewHolder(@NonNull final TItemViewHolder holder, final int position, @NonNull final TItem item) {
-        //do nothing by default
->>>>>>> 45c5898f
     }
 
     @Nullable
     public TItem getItem(final int positionInAdapter) {
-        final int positionInCollection = positionInAdapter - getHeadersCount();
-        return positionInCollection < 0 || positionInCollection >= innerCollection.size() ? null : innerCollection.get(positionInCollection);
+        final int positionInCollection = getItemPositionInCollection(positionInAdapter);
+        return positionInCollection >= 0 ? innerCollection.get(positionInCollection) : null;
     }
 
     /**
@@ -582,4 +658,10 @@
 
     }
 
+    private class LongContainer {
+
+        private long value;
+
+    }
+
 }