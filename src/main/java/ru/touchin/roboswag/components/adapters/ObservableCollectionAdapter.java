--- conflicted
+++ resolved
@@ -465,7 +465,6 @@
      * @param positionInAdapter Position of ViewHolder (NOT item!);
      * @param item              Item returned by position (WITH HEADER OFFSET!).
      */
-<<<<<<< HEAD
     protected void onBindItemToViewHolder(@NonNull final TItemViewHolder holder, final int positionInAdapter, @NonNull final TItem item) {
         // do nothing by default - let delegates do it
     }
@@ -482,9 +481,6 @@
     protected void onBindItemToViewHolder(@NonNull final TItemViewHolder holder, final int positionInAdapter, @NonNull final TItem item,
                                           @NonNull final List<Object> payloads) {
         // do nothing by default - let delegates do it
-=======
-    protected void onBindItemToViewHolder(@NonNull final TItemViewHolder holder, final int position, @NonNull final TItem item) {
->>>>>>> fe22c49e
     }
 
     @Nullable
