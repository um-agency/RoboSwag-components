/*
 *  Copyright (c) 2015 RoboSwag (Gavriil Sitnikov, Vsevolod Ivanov)
 *
 *  This file is part of RoboSwag library.
 *
 *  Licensed under the Apache License, Version 2.0 (the "License");
 *  you may not use this file except in compliance with the License.
 *  You may obtain a copy of the License at
 *
 *  http://www.apache.org/licenses/LICENSE-2.0
 *
 *  Unless required by applicable law or agreed to in writing, software
 *  distributed under the License is distributed on an "AS IS" BASIS,
 *  WITHOUT WARRANTIES OR CONDITIONS OF ANY KIND, either express or implied.
 *  See the License for the specific language governing permissions and
 *  limitations under the License.
 *
 */

package ru.touchin.roboswag.components.views;

import android.content.Context;
import android.content.res.TypedArray;
import android.os.Build;
import android.support.annotation.NonNull;
import android.support.annotation.Nullable;
import android.support.v7.widget.AppCompatImageView;
import android.util.AttributeSet;
import android.util.TypedValue;

import ru.touchin.roboswag.components.R;
import ru.touchin.roboswag.components.utils.UiUtils;

/**
 * Created by Ilia Kurtov on 07/12/2016.
 * Simple endless progress bar view in material (round circle) style.
 * It is able to setup size, stroke width and color.
 * See MaterialLoadingBar Attributes:
 * R.styleable#MaterialLoadingBar_size
 * R.styleable#MaterialLoadingBar_strokeWidth
 * R.styleable#MaterialLoadingBar_color
 * Use
 * R.styleable#MaterialLoadingBar_materialLoadingBarStyle
 * to set default style of MaterialLoadingBar in your Theme.
 * Sample:
 * <style name="MyAppLoadingBar">
 * <item name="strokeWidth">3dp</item>
 * <item name="color">@android:color/black</item>
 * <item name="size">24dp</item>
 * </style>
 * <style name="AppTheme" parent="Theme.AppCompat.NoActionBar">
 * <item name="materialLoadingBarStyle">@style/MyAppLoadingBar</item>
 * </style>
 */
<<<<<<< HEAD
public class MaterialLoadingBar extends android.support.v7.widget.AppCompatImageView {
=======
public class MaterialLoadingBar extends AppCompatImageView {
>>>>>>> 44db44b7

    private static int getPrimaryColor(@NonNull final Context context) {
        final int colorAttr;
        if (Build.VERSION.SDK_INT >= Build.VERSION_CODES.LOLLIPOP) {
            colorAttr = android.R.attr.colorPrimary;
        } else {
            colorAttr = context.getResources().getIdentifier("colorPrimary", "attr", context.getPackageName());
        }
        final TypedValue outValue = new TypedValue();
        context.getTheme().resolveAttribute(colorAttr, outValue, true);
        return outValue.data;
    }

    private MaterialProgressDrawable progressDrawable;

    public MaterialLoadingBar(@NonNull final Context context) {
        this(context, null);
    }

    public MaterialLoadingBar(@NonNull final Context context, @Nullable final AttributeSet attrs) {
        this(context, attrs, R.attr.materialLoadingBarStyle);
    }

    public MaterialLoadingBar(@NonNull final Context context, @Nullable final AttributeSet attrs, final int defStyleAttr) {
        super(context, attrs, defStyleAttr);

        final TypedArray typedArray = context.obtainStyledAttributes(attrs, R.styleable.MaterialLoadingBar,
                defStyleAttr,
                0);
        final int size = (int) typedArray.getDimension(R.styleable.MaterialLoadingBar_size, UiUtils.OfMetrics.dpToPixels(context, 48));
        final int color = typedArray.getColor(R.styleable.MaterialLoadingBar_color, getPrimaryColor(context));
        final float strokeWidth = typedArray.getDimension(R.styleable.MaterialLoadingBar_strokeWidth,
                UiUtils.OfMetrics.dpToPixels(context, 4));
        typedArray.recycle();

        progressDrawable = new MaterialProgressDrawable(context, size);
        progressDrawable.setColor(color);
        progressDrawable.setStrokeWidth(strokeWidth);
        setScaleType(ScaleType.CENTER);
        setImageDrawable(progressDrawable);
    }

    @Override
    protected void onAttachedToWindow() {
        super.onAttachedToWindow();
        progressDrawable.start();
    }

    @Override
    protected void onDetachedFromWindow() {
        progressDrawable.stop();
        super.onDetachedFromWindow();
    }

}<|MERGE_RESOLUTION|>--- conflicted
+++ resolved
@@ -52,11 +52,7 @@
  * <item name="materialLoadingBarStyle">@style/MyAppLoadingBar</item>
  * </style>
  */
-<<<<<<< HEAD
-public class MaterialLoadingBar extends android.support.v7.widget.AppCompatImageView {
-=======
 public class MaterialLoadingBar extends AppCompatImageView {
->>>>>>> 44db44b7
 
     private static int getPrimaryColor(@NonNull final Context context) {
         final int colorAttr;
