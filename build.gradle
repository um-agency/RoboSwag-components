apply plugin: 'com.android.library'
apply plugin: 'me.tatarka.retrolambda'

android {
    compileSdkVersion 25
    buildToolsVersion '25.0.2'

    compileOptions {
        sourceCompatibility JavaVersion.VERSION_1_8
        targetCompatibility JavaVersion.VERSION_1_8
    }

    defaultConfig {
        minSdkVersion 9
        targetSdkVersion 25
    }
}

dependencies {
    compile project(':libraries:core')

<<<<<<< HEAD
    //TODO: update when Google will fix restoring fragment state in ViewPager
    //noinspection GradleDependency, NewerVersionAvailable
    provided 'com.android.support:appcompat-v7:25.0.1'
    //noinspection GradleDependency, NewerVersionAvailable
    provided 'com.android.support:recyclerview-v7:25.0.1'
=======
    provided 'com.android.support:appcompat-v7:25.3.0'
    provided 'com.android.support:recyclerview-v7:25.3.0'
>>>>>>> 44db44b7

    provided 'io.reactivex:rxandroid:1.2.1'
}<|MERGE_RESOLUTION|>--- conflicted
+++ resolved
@@ -18,17 +18,7 @@
 
 dependencies {
     compile project(':libraries:core')
-
-<<<<<<< HEAD
-    //TODO: update when Google will fix restoring fragment state in ViewPager
-    //noinspection GradleDependency, NewerVersionAvailable
-    provided 'com.android.support:appcompat-v7:25.0.1'
-    //noinspection GradleDependency, NewerVersionAvailable
-    provided 'com.android.support:recyclerview-v7:25.0.1'
-=======
     provided 'com.android.support:appcompat-v7:25.3.0'
     provided 'com.android.support:recyclerview-v7:25.3.0'
->>>>>>> 44db44b7
-
     provided 'io.reactivex:rxandroid:1.2.1'
 }