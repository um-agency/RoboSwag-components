apply plugin: 'com.android.library'
apply plugin: 'me.tatarka.retrolambda'

android {
    compileSdkVersion 25
    buildToolsVersion '25.0.2'

    compileOptions {
        sourceCompatibility JavaVersion.VERSION_1_8
        targetCompatibility JavaVersion.VERSION_1_8
    }

    defaultConfig {
        minSdkVersion 9
        targetSdkVersion 25
    }
}

dependencies {
    compile project(':libraries:core')
<<<<<<< HEAD
    provided 'com.android.support:appcompat-v7:25.3.0'
    provided 'com.android.support:recyclerview-v7:25.3.0'
=======

    provided 'com.android.support:appcompat-v7:25.3.1'
    provided 'com.android.support:recyclerview-v7:25.3.1'

>>>>>>> 127476c2
    provided 'io.reactivex:rxandroid:1.2.1'
}<|MERGE_RESOLUTION|>--- conflicted
+++ resolved
@@ -18,14 +18,9 @@
 
 dependencies {
     compile project(':libraries:core')
-<<<<<<< HEAD
-    provided 'com.android.support:appcompat-v7:25.3.0'
-    provided 'com.android.support:recyclerview-v7:25.3.0'
-=======
 
     provided 'com.android.support:appcompat-v7:25.3.1'
     provided 'com.android.support:recyclerview-v7:25.3.1'
 
->>>>>>> 127476c2
     provided 'io.reactivex:rxandroid:1.2.1'
 }